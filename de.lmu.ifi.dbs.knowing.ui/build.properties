--- conflicted
+++ resolved
@@ -1,9 +1,4 @@
-<<<<<<< HEAD
-source.. = src/,\
-			.apt_generated
-=======
 source.. = src/
->>>>>>> e66088d5
 output.. = bin/
 bin.includes = META-INF/,\
                plugin_customization.ini,\
