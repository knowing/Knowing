--- conflicted
+++ resolved
@@ -71,212 +71,82 @@
   def deregisterAll = registrations foreach (r => r.unregister)
 
 }
+
+object OSGIUtil {
+  val FACTORY_CLASS = classOf[TFactory].getName
+  val LOADER_CLASS = classOf[TLoader].getName
+  val PROCESSOR_CLASS = classOf[TProcessor].getName
+  val PRESENTER_CLASS = classOf[TPresenter[_]].getName
+
+  def registeredDPUs: Array[IDataProcessingUnit] = {
+    val services = Activator.tracker.getServices
 
-
-<<<<<<< HEAD
-import org.osgi.framework.BundleContext
-import org.osgi.framework.ServiceRegistration
-import org.osgi.framework.InvalidSyntaxException
-import de.lmu.ifi.dbs.knowing.core.factory.TFactory
-import de.lmu.ifi.dbs.knowing.core.processing._
-import OSGIUtil._
-import de.lmu.ifi.dbs.knowing.core.internal.Activator
-import de.lmu.ifi.dbs.knowing.core.service.IDPUProvider
-import java.net.URL
-import de.lmu.ifi.dbs.knowing.core.model.IDataProcessingUnit
-
-/**
- * <p>Util for (de)register DataMining-Factory-Services</p>
- *
- * @author Nepomuk Seiler
- * @version 0.2
- * @since 03.07.2011
- */
-class OSGIUtil(context: BundleContext) {
-
-  private var registrations: List[ServiceRegistration] = Nil
-
-  def registerLoader(factory: TFactory) = registrations = context.registerService(FACTORY_CLASS, factory, null) :: registrations
-
-  def registerSaver(factory: TFactory) = registrations = context.registerService(FACTORY_CLASS, factory, null) :: registrations
-
-  def registerProcessor(factory: TFactory) = registrations = context.registerService(FACTORY_CLASS, factory, null) :: registrations
-
-  def registerPresenter(factory: TFactory) = registrations = context.registerService(FACTORY_CLASS, factory, null) :: registrations
-
-  /* ================================== */
-  /* == 							 == */
-  /* ================================== */
-
-  //TODO OSGIUtil -> register only with real class, not custom ID
-=======
-object OSGIUtil {
-  val FACTORY_CLASS = classOf[TFactory].getName
-  val LOADER_CLASS = classOf[TLoader].getName
-  val PROCESSOR_CLASS = classOf[TProcessor].getName
-  val PRESENTER_CLASS = classOf[TPresenter[_]].getName
->>>>>>> 0a6f52f2
-
-  def registeredDPUs: Array[IDataProcessingUnit] = {
-    val services = Activator.tracker.getServices
-    if(services == null || services.isEmpty)
+    if(services == null || services.isEmpty)
       return Array()
-    val provider = services map (_.asInstanceOf[IDPUProvider])
-    //FoldLeft function
-    val f = (p1: List[IDataProcessingUnit], p2: IDPUProvider) => p1 ::: p2.getDataProcessingUnits.toList
-    //Actual foldLeft
-    val dpus = (List[IDataProcessingUnit]() /: provider)(f)
-    dpus toArray
-  }
-
-  def registeredDPU(name: String): IDataProcessingUnit = {
-    val provider = Activator.tracker.getServices map (_.asInstanceOf[IDPUProvider])
-    val dpus = for (p <- provider if (p.getDataProcessingUnit(name) != null)) yield p.getDataProcessingUnit(name)
-    if (dpus.nonEmpty) dpus(0)
-    else null
-  }
-
-  def registeredURLtoDPU(name: String): URL = {
-    val provider = Activator.tracker.getServices map (_.asInstanceOf[IDPUProvider])
-    val urls = for (p <- provider if (p.getURL(name) != null)) yield p.getURL(name)
-    if (urls.nonEmpty) urls(0)
-    else null
-  }
-  
-  /**
-   * <p>Obtain factory service by two attempts</p>
-   * [1] get serviceReference via 'id + "Factory"'
-   * [2] if no service found, retrieve all TFactory services and check ids
-   *
-   * @param Processor id - normally getClass().getName()
-   * @returns Option - Factory to create processor
-   */
-  def getFactoryService(id: String): Option[TFactory] = {
-    val context = Activator.getContext
-
-    //First try to retrieve service directly
-    //ProcessorFactory should follow this convention
-    val factoryId = id + "Factory"
-    val reference = context.getServiceReference(factoryId)
-    if (reference != null) {
-      val factory = context.getService(reference).asInstanceOf[TFactory]
-      return Some(factory)
-    }
-
-    //If no factory could be found directly, check a TFactory-Services
-    try {
-      val references = context.getServiceReferences(classOf[TFactory].getName, null)
-      if (references != null) {
-        //Get some type safety in here for shorter code
-        val services = references map (r => context.getService(r))
-        val loaders = services filter (s => s.asInstanceOf[TFactory].id.equals(id))
-        val loader = loaders.headOption
-        loader match {
-          case Some(loader) => Some(loader.asInstanceOf[TFactory])
-          case None => None
-        }
-      } else {
-        None
-      }
-    } catch {
-      case inv: InvalidSyntaxException =>
-        inv printStackTrace;
-        None
-      case e: Exception =>
-        e printStackTrace;
-        None
-    }
-  }
-<<<<<<< HEAD
-
-  def registerLoader(factory: TFactory, clazz: Class[_ <: TLoader]): Unit = registerLoader(factory, clazz.getName)
-
-  def registerSaver(factory: TFactory, clazz: Class[_ <: TSaver]): Unit = registerSaver(factory, clazz.getName)
-
-  def registerProcessor(factory: TFactory, clazz: Class[_ <: TProcessor]): Unit = registerProcessor(factory, clazz.getName)
-
-  def registerPresenter(factory: TFactory, clazz: Class[_ <: TPresenter[_]]): Unit = registerPresenter(factory, clazz.getName)
-
-  def unregisterAll = registrations foreach (r => r.unregister)
-
+    val provider = services map (_.asInstanceOf[IDPUProvider])
+    //FoldLeft function
+    val f = (p1: List[IDataProcessingUnit], p2: IDPUProvider) => p1 ::: p2.getDataProcessingUnits.toList
+    //Actual foldLeft
+    val dpus = (List[IDataProcessingUnit]() /: provider)(f)
+    dpus toArray
+  }
+
+  def registeredDPU(name: String): IDataProcessingUnit = {
+    val provider = Activator.tracker.getServices map (_.asInstanceOf[IDPUProvider])
+    val dpus = for (p <- provider if (p.getDataProcessingUnit(name) != null)) yield p.getDataProcessingUnit(name)
+    if (dpus.nonEmpty) dpus(0)
+    else null
+  }
+
+  def registeredURLtoDPU(name: String): URL = {
+    val provider = Activator.tracker.getServices map (_.asInstanceOf[IDPUProvider])
+    val urls = for (p <- provider if (p.getURL(name) != null)) yield p.getURL(name)
+    if (urls.nonEmpty) urls(0)
+    else null
+  }
+  
+  /**
+   * <p>Obtain factory service by two attempts</p>
+   * [1] get serviceReference via 'id + "Factory"'
+   * [2] if no service found, retrieve all TFactory services and check ids
+   *
+   * @param Processor id - normally getClass().getName()
+   * @returns Option - Factory to create processor
+   */
+  def getFactoryService(id: String): Option[TFactory] = {
+    val context = Activator.getContext
+
+    //First try to retrieve service directly
+    //ProcessorFactory should follow this convention
+    val factoryId = id + "Factory"
+    val reference = context.getServiceReference(factoryId)
+    if (reference != null) {
+      val factory = context.getService(reference).asInstanceOf[TFactory]
+      return Some(factory)
+    }
+
+    //If no factory could be found directly, check a TFactory-Services
+    try {
+      val references = context.getServiceReferences(classOf[TFactory].getName, null)
+      if (references != null) {
+        //Get some type safety in here for shorter code
+        val services = references map (r => context.getService(r))
+        val loaders = services filter (s => s.asInstanceOf[TFactory].id.equals(id))
+        val loader = loaders.headOption
+        loader match {
+          case Some(loader) => Some(loader.asInstanceOf[TFactory])
+          case None => None
+        }
+      } else {
+        None
+      }
+    } catch {
+      case inv: InvalidSyntaxException =>
+        inv printStackTrace;
+        None
+      case e: Exception =>
+        e printStackTrace;
+        None
+    }
+  }
 }
-
-object OSGIUtil {
-  val FACTORY_CLASS = classOf[TFactory].getName
-  val LOADER_CLASS = classOf[TLoader].getName
-  val PROCESSOR_CLASS = classOf[TProcessor].getName
-  val PRESENTER_CLASS = classOf[TPresenter[_]].getName
-
-  def registeredDPUs: Array[IDataProcessingUnit] = {
-    val services = Activator.tracker.getServices
-    if(services == null)
-      return Array()
-    val provider = services map (_.asInstanceOf[IDPUProvider])
-    //FoldLeft function
-    val f = (p1: List[IDataProcessingUnit], p2: IDPUProvider) => p1 ::: p2.getDataProcessingUnits.toList
-    //Actual foldLeft
-    val dpus = (List[IDataProcessingUnit]() /: provider)(f)
-    dpus toArray
-  }
-
-  def registeredDPU(name: String): IDataProcessingUnit = {
-    val provider = Activator.tracker.getServices map (_.asInstanceOf[IDPUProvider])
-    val dpus = for (p <- provider if (p.getDataProcessingUnit(name) != null)) yield p.getDataProcessingUnit(name)
-    if (dpus.nonEmpty) dpus(0)
-    else null
-  }
-
-  def registeredURLtoDPU(name: String): URL = {
-    val provider = Activator.tracker.getServices map (_.asInstanceOf[IDPUProvider])
-    val urls = for (p <- provider if (p.getURL(name) != null)) yield p.getURL(name)
-    if (urls.nonEmpty) urls(0)
-    else null
-  }
-  
-  /**
-   * <p>Obtain factory service by two attempts</p>
-   * [1] get serviceReference via 'id + "Factory"'
-   * [2] if no service found, retrieve all TFactory services and check ids
-   *
-   * @param Processor id - normally getClass().getName()
-   * @returns Option - Factory to create processor
-   */
-  def getFactoryService(id: String): Option[TFactory] = {
-    val context = Activator.getContext
-
-    //First try to retrieve service directly
-    //ProcessorFactory should follow this convention
-    val factoryId = id + "Factory"
-    val reference = context.getServiceReference(factoryId)
-    if (reference != null) {
-      val factory = context.getService(reference).asInstanceOf[TFactory]
-      return Some(factory)
-    }
-
-    //If no factory could be found directly, check a TFactory-Services
-    try {
-      val references = context.getServiceReferences(classOf[TFactory].getName, null)
-      if (references != null) {
-        //Get some type safety in here for shorter code
-        val services = references map (r => context.getService(r))
-        val loaders = services filter (s => s.asInstanceOf[TFactory].id.equals(id))
-        val loader = loaders.headOption
-        loader match {
-          case Some(loader) => Some(loader.asInstanceOf[TFactory])
-          case None => None
-        }
-      } else {
-        None
-      }
-    } catch {
-      case inv: InvalidSyntaxException =>
-        inv printStackTrace;
-        None
-      case e: Exception =>
-        e printStackTrace;
-        None
-    }
-  }
-=======
->>>>>>> 0a6f52f2
-}