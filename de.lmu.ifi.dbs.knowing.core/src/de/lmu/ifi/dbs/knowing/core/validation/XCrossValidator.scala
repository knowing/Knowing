package de.lmu.ifi.dbs.knowing.core.validation

import akka.actor.ActorRef
import akka.actor.Actor.actorOf
import akka.event.EventHandler.{ debug, info, warning, error }
import de.lmu.ifi.dbs.knowing.core.processing.TProcessor
import de.lmu.ifi.dbs.knowing.core.factory.{ TFactory, ProcessorFactory }
import de.lmu.ifi.dbs.knowing.core.util.{ OSGIUtil, ResultsUtil }
import de.lmu.ifi.dbs.knowing.core.events._
import java.util.Properties
import weka.core.{ Instance, Instances }
import com.eaio.uuid.UUID
import weka.core.Attribute

class XCrossValidator(var factory: TFactory, var folds: Int, var validator_properties: Properties) extends TProcessor {

  protected var resultHeader: Instances = _
  protected var results: List[Instances] = Nil
  protected var relAttribute = -1
  protected var classLabels: Array[String] = Array()
  protected var currentFold: Int = 0

  private var first_run = true
  private var sortAttribute = ""

  def this() = this(null, 10, new Properties)

  override def customReceive = {
    case status: Status => //statusChanged(status) handle it!
  }

  def build(instances: Instances) {
    //Init classlabels
    val index = guessAndSetClassLabel(instances)
    index match {
      case -1 =>
        classLabels = Array()
        warning(this, "No classLabel found in " + instances.relationName)
      case x => classLabels = classLables(instances.attribute(x))
    }
    //Create crossValidator actors for each fold

    val crossValidators = initCrossValidators(folds)
    debug(this, "Fold-Actors created!")
    statusChanged(Progress("validation", 0, folds))
    startCrossValidation(crossValidators, instances)
<<<<<<< HEAD

=======
>>>>>>> c75d8db3
    debug(this, "Fold-Actors configured and training started")
  }

  def result(result: Instances, query: Instance) {
    //First run - init header and relationalAttribute
    if (resultHeader == null) {
      resultHeader = new Instances(result, result.size * folds)
      val attr = result.enumerateAttributes
      while (attr.hasMoreElements) {
        val a = attr.nextElement.asInstanceOf[Attribute]
        relAttribute = a.`type` match {
          case Attribute.RELATIONAL => a.index
          case _ => relAttribute
        }
      }
    }

    results = result :: results
    addRelationalInstances(result)
    currentFold += 1
    if (currentFold == folds) {
      debug(this, "Last Fold " + currentFold + " results arrived")
      debug(this, "Copy relational Attribute from index: " + relAttribute)
      sendEvent(Results(mergeResults))
      currentFold = 0
    } else {
      statusChanged(Progress("validation", 1, folds))
      debug(this, "Fold " + currentFold + " results arrived")
    }
	
  }

  protected def initCrossValidators(folds: Int) = for (i <- 0 until folds; val actor = factory.getInstance) yield actor

  protected def startCrossValidation(crossValidators: IndexedSeq[ActorRef], instances: Instances) {
    for (j <- 0 until folds) {
<<<<<<< HEAD
=======
      crossValidators(j).dispatcher = self.dispatcher
>>>>>>> c75d8db3
      self startLink crossValidators(j) //Start actors and link yourself as supervisor
      crossValidators(j) ! Register(self, None) //Register so results/status events are send to us
      crossValidators(j) ! Configure(configureProperties(validator_properties, j)) //Configure actor
      crossValidators(j) ! Results(instances.trainCV(folds, j)) //Send the train set
      crossValidators(j) ! Queries(instances.testCV(folds, j)) //Query the trained crossValidator instance
    }
  }

  /**
   * Supports only one relational attribute
   */
  protected def addRelationalInstances(result: Instances) {
    //Add relations to header relational-attribute
    relAttribute match {
      case -1 => //no relational attribute found
      case _ =>
        val insts = result.enumerateInstances        
        while (insts.hasMoreElements) {
          val inst = insts.nextElement.asInstanceOf[Instance]
          inst.relationalValue(relAttribute) match {
            case null => //Do nothing
            case relation => inst.setValue(relAttribute, resultHeader.attribute(relAttribute).addRelation(relation));            
          }          
        }
    }
  }

  /**
   * Merge two matrices. Skips zero-values
   */
  protected def mergeResults: Instances = {
    //Reverse results for ordering with relational attribute
    val returns = ResultsUtil.appendInstances(resultHeader, results.reverse)
    sortAttribute match {
      case null | "" => returns
      case name: String =>
        returns.attribute(name) match {
          case null => warning(this, "Attribute " + name + " not available to sort by")
          case a => returns.sort(a)
        }
        returns
      case _ => returns
    }
  }

  def configure(properties: Properties) = {
    //Retrieve CrossValidator factory
    val factory = OSGIUtil.getFactoryService(CrossValidatorFactory.id)
    factory match {
      case Some(f) => this.factory = f
      case None => throw new Exception("No Factory with " + CrossValidatorFactory.id + " found!")
    }
    //Set properties for this XCrossValidator
    val strFolds = properties.getProperty(CrossValidatorFactory.FOLDS, "10")
    folds = strFolds.toInt
    validator_properties = properties
    sortAttribute = properties.getProperty(XCrossValidatorFactory.SORT_ATTRIBUTE, "")
  }

  /**
   * Creates properties for each CrossValidator-fold
   */
  protected def configureProperties(properties: Properties, fold: Int): Properties = {
    val returns = new Properties
    returns.putAll(properties)
    returns.setProperty(CrossValidatorFactory.FOLD, fold.toString)
    returns.setProperty(CrossValidatorFactory.STANDALONE, "false")
    returns
  }

  def query(query: Instance): Instances = { null }

  def getClassLabels(): Array[String] = classLabels

}

class XCrossValidatorFactory extends ProcessorFactory(classOf[XCrossValidator]) {

  override def createDefaultProperties: Properties = {
    val props = new Properties();
    props.setProperty(CrossValidatorFactory.CLASSIFIER, "")
    props.setProperty(CrossValidatorFactory.FOLDS, "10")
    props.setProperty(XCrossValidatorFactory.SORT_ATTRIBUTE, "")
    props
  }

}

object XCrossValidatorFactory {

  val name: String = "XCrossValidator"
  val id: String = classOf[XCrossValidator].getName

  val SORT_ATTRIBUTE = "sortAttribute"
}<|MERGE_RESOLUTION|>--- conflicted
+++ resolved
@@ -39,15 +39,10 @@
       case x => classLabels = classLables(instances.attribute(x))
     }
     //Create crossValidator actors for each fold
-
     val crossValidators = initCrossValidators(folds)
     debug(this, "Fold-Actors created!")
     statusChanged(Progress("validation", 0, folds))
     startCrossValidation(crossValidators, instances)
-<<<<<<< HEAD
-
-=======
->>>>>>> c75d8db3
     debug(this, "Fold-Actors configured and training started")
   }
 
@@ -84,10 +79,7 @@
 
   protected def startCrossValidation(crossValidators: IndexedSeq[ActorRef], instances: Instances) {
     for (j <- 0 until folds) {
-<<<<<<< HEAD
-=======
       crossValidators(j).dispatcher = self.dispatcher
->>>>>>> c75d8db3
       self startLink crossValidators(j) //Start actors and link yourself as supervisor
       crossValidators(j) ! Register(self, None) //Register so results/status events are send to us
       crossValidators(j) ! Configure(configureProperties(validator_properties, j)) //Configure actor
