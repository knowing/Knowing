--- conflicted
+++ resolved
@@ -63,13 +63,8 @@
     //Process results
     case Results(inst, port) =>
       statusChanged(Running())
-<<<<<<< HEAD
-      build(inst, port)
-      isBuild = true
-=======
       isBuild = true
       build(inst, port)
->>>>>>> 0a6f52f2
       processStoredQueries
       self.sender match {
         case Some(s) => s ! Finished()
@@ -101,7 +96,7 @@
       statusChanged(Running())
       result(r, q)
       statusChanged(Ready())
-    case QueriesResults(r) => r foreach { case (results, query) => result(results, query) }
+    case QueriesResults(r) => r foreach { case (query, results) => result(results, query) }
     case Alive | Alive() => statusChanged(status)
     case msg => messageException(msg)
   }
@@ -135,13 +130,13 @@
   /**
    *
    */
-  def queries(queries: Instances): List[(Instances, Instance)] = {
+  def queries(queries: Instances): List[(Instance, Instances)] = {
     val enum = queries.enumerateInstances
-    val results = new ListBuffer[(Instances, Instance)]
+    val results = new ListBuffer[(Instance, Instances)]
     var i = 0
     while (enum.hasMoreElements) {
       val instance = enum.nextElement.asInstanceOf[Instance]
-      results += ((query(instance), instance))
+      results += ((instance, query(instance)))
       statusChanged(Progress(queries.relationName, i, queries.numInstances))
       i += 1
     }
