--- conflicted
+++ resolved
@@ -230,7 +230,7 @@
    */
   private def logHistory(m: MessageInvocation) {
     (m.channel, m.receiver, m.message) match {
-      case (s:ActorRef , r, e: Event) => (s.getActorClass, r.getActorClass) match {
+      case (s: ActorRef, r, e: Event) => (s.getActorClass, r.getActorClass) match {
         case (G, _) | (_, G) => //Ignore messages to GraphSupervisor
         case _ =>
           val src = supervisor.actorsByUuid.getOrElse(s.getUuid, "[Internal]" + "[" + s.getActorClass.getSimpleName + "]")
@@ -246,17 +246,12 @@
           }
 
       }
-<<<<<<< HEAD
-      
-      case (None, r, e: Event) => r.getActorClass match {
-=======
-      case (_ , r, e: Event) => r.getActorClass match {
->>>>>>> 0d14ec6f
+      case (_, r, e: Event) => r.getActorClass match {
         case G => //Ignore messages to GraphSupervisor
         case _ =>
           val src = "None"
           val trg = supervisor.actorsByUuid.getOrElse(r.getUuid, "[Internal]") + "[" + r.getActorClass.getSimpleName + "]"
-          
+
           debug(this, "logEvents: " + logEvents + " Empty? " + logEvents.isEmpty)
           //logNodes empty == log all nodes
           if (logNodes.isEmpty) logEvent(src, trg, e)
