package de.lmu.ifi.dbs.knowing.core.processing

import java.net.URI
import java.lang.System.{ currentTimeMillis => systemTime }
<<<<<<< HEAD
import java.util.concurrent.{ ConcurrentLinkedQueue, ScheduledFuture, TimeUnit }
import java.util.Properties
import java.io.PrintWriter
import scala.collection.JavaConversions._
import scala.collection.mutable.{ Map => MutableMap, SynchronizedQueue, ListBuffer }
import com.eaio.uuid.UUID
import akka.actor.{ Actor, ActorRef }
import akka.config.Supervision.AllForOneStrategy
import akka.dispatch._
import akka.event.EventHandler.{ debug, info, warning, error }
import de.lmu.ifi.dbs.knowing.core.events._
import de.lmu.ifi.dbs.knowing.core.factory._
import de.lmu.ifi.dbs.knowing.core.model.{ IDataProcessingUnit, NodeType, EventType, IConfiguration }
import de.lmu.ifi.dbs.knowing.core.service.IFactoryDirectory
import de.lmu.ifi.dbs.knowing.core.util.DPUUtil.nodeProperties
import de.lmu.ifi.dbs.knowing.core.util._
=======
import java.util.concurrent.ScheduledFuture
import java.util.concurrent.TimeUnit
import java.util.Properties
import scala.collection.JavaConversions._
import scala.collection.mutable.ListBuffer
import scala.collection.mutable.{ Map => MutableMap, SynchronizedQueue }
import com.eaio.uuid.UUID
import akka.actor.Actor
import akka.actor.ActorRef
import akka.actor.Scheduler
import akka.config.Supervision.AllForOneStrategy
import akka.dispatch.BoundedMailbox
import akka.dispatch.DefaultBoundedMessageQueue
import akka.dispatch.ExecutableMailbox
import akka.dispatch.ExecutorBasedEventDrivenDispatcher
import akka.dispatch.MessageInvocation
import akka.dispatch.MessageQueue
import akka.dispatch.UnboundedMailbox
import akka.event.EventHandler.debug
import akka.event.EventHandler.error
import akka.event.EventHandler.info
import akka.event.EventHandler.warning
import de.lmu.ifi.dbs.knowing.core.events._
import de.lmu.ifi.dbs.knowing.core.factory._
import de.lmu.ifi.dbs.knowing.core.model.IDataProcessingUnit
import de.lmu.ifi.dbs.knowing.core.model.NodeType
import de.lmu.ifi.dbs.knowing.core.service.IFactoryDirectory
import de.lmu.ifi.dbs.knowing.core.util.DPUUtil.nodeProperties
import de.lmu.ifi.dbs.knowing.core.util._
import java.util.concurrent.ConcurrentLinkedQueue
import java.io.PrintWriter
>>>>>>> c65853fa

class GraphSupervisor(dpu: IDataProcessingUnit, uifactory: UIFactory, dpuURI: URI, directory: IFactoryDirectory) extends Actor with TSender {

  self.faultHandler = AllForOneStrategy(List(classOf[Throwable]), 5, 5000)

  private val actors: MutableMap[String, ActorRef] = MutableMap()
  //Status map holding: UUID -> Reference, Status, Timestamp
  private val statusMap: MutableMap[UUID, (ActorRef, Status, Long)] = MutableMap()
  private val events = ListBuffer[String]()
<<<<<<< HEAD

  lazy val processHistory = new SynchronizedQueue[MessageInvocation]

  val configuration = dpu.getConfiguration
  configuration.getHistory.getContent match {
    case java.lang.Boolean.TRUE => self.dispatcher = new LoggableDispatcher("LoggableDispatcher", this, configuration)
    case java.lang.Boolean.FALSE =>
  }
=======
  private var schedules: List[ScheduledFuture[AnyRef]] = List()
>>>>>>> c65853fa

  lazy val processHistory = new SynchronizedQueue[MessageInvocation]

  val configuration = dpu.getConfiguration
  configuration.getHistory.getContent match {
    case java.lang.Boolean.TRUE => self.dispatcher = new LoggableDispatcher("LoggableDispatcher", this)
    case java.lang.Boolean.FALSE =>
  }

  //Time-to-life in ms
  private val ttl = 2500L

  def receive = {
    case Register(actor, in, out) => register(actor, in, out)
    case Start | Start() => evaluate
    case UpdateUI | UpdateUI() => uifactory update (self.sender.getOrElse(null), UpdateUI())
    case status: Status => handleStatus(status)
    case msg => debug(this, "Unhandled Message: " + msg)
  }

  def evaluate {
    initialize
    connectActors
    actors foreach { case (_, actor) => actor ! Start }
  }

  private def initialize {
    uifactory setSupervisor (self)
    uifactory update (self, Created())
    uifactory update (self, Progress("initialize", 0, dpu.getNodes.size))
    dpu.getNodes foreach (node => {
      //      val factory = OSGIUtil.getFactoryService()
      val factory = directory.getFactory(node.getFactoryId.getText)
      factory match {
        case Some(f) =>
          //Create actor
          val actor = f.getInstance
          actor.setDispatcher(self.dispatcher)
          self startLink actor
          //Register and link the supervisor
          actor ! Register(self, None)
          //Check for presenter and init
          if (node.getType.getContent.equals(NodeType.PRESENTER))
            actor ! UIFactoryEvent(uifactory, node)
          //Configure with properties
          actor ! Configure(configureProperties(nodeProperties(node)))
          //Add to internal map
          actors += (node.getId.getContent -> actor)
          statusMap += (actor.getUuid -> (actor, Created(), systemTime))
          uifactory update (actor, Created())
          uifactory update (self, Progress("initialize", 1, dpu.getNodes.size))
        case None => error(this, "No factory found for: " + node.getFactoryId.getText)
      }
    })
    uifactory update (self, Finished())
  }

  /**
   * Adds the DPU_PATH property to the property configuration
   */
  private def configureProperties(properties: Properties): Properties = {
    properties setProperty (TLoader.EXE_PATH, dpuURI.toString)
    new ImmutableProperties(properties)
  }

  /**
   *
   */
  private def connectActors {
    dpu.getEdges foreach (edge => {
      val source = actors(edge.getSource.getContent)
      val sourcePort = Some(edge.getSourcePort.getContent)
      val target = actors(edge.getTarget.getContent)
      val targetPort = Some(edge.getTargetPort.getContent)
      source ! Register(target, sourcePort, targetPort)
    })
  }

  private def handleStatus(status: Status) {
    uifactory update (self.sender.getOrElse(null), status)
    self.sender match {
      case Some(a) => statusMap update (a.getUuid, (a, status, systemTime))
      case None => warning(this, "Unkown status message: " + status)
    }
    status match {
      case Ready() | Finished() => if (finished) {
        info(this, "Evaluation finished. Stopping schedules and supervisor")
        //schedules foreach (future => future.cancel(true))
        actors foreach { case (_, actor) => actor stop }
        uifactory update (self, Shutdown())
        printHistory
        self stop
      }
      case _ => //nothing happens
    }

  }

  /**
   * <p>Evaluation process is finished if: <p>
   * 1) All actors have status Finished | Ready
   * 2) One actor timed out
   */
  private def finished: Boolean = !statusMap.exists {
    case (_, (_, status, lastTimestamp)) =>
      status match {
        case Running() | Progress(_, _, _) | Waiting() => true
        case _ => false
      }
<<<<<<< HEAD
  }

  private def printHistory = {
    val writer = configuration.getOutput.getContent match {
      case null => new PrintWriter(System.out)
      case path => new PrintWriter(path.toFile)
    }
    val actorsByUuid = actors map { case (id, actor) => (actor.getUuid -> id) }

    processHistory.foldLeft(writer) { (writer, m) =>
      val sender = m.sender match {
        case None => "None"
        case Some(s) => actorsByUuid.getOrElse(s.getUuid, "<Internal>") + "[" + s.getActorClass.getSimpleName + "]"
      }
      val r = m.receiver
      writer.print(sender)
      writer.print(" -> [")
      writer.print(m.message)
      writer.print("] -> ")
      writer.print(actorsByUuid.getOrElse(r.getUuid, "<Internal>"))
      writer.println("[" + r.getActorClass.getSimpleName + "]")
      writer
    }
  }.flush

}

class LoggableDispatcher(name: String, supervisor: GraphSupervisor, conf: IConfiguration) extends ExecutorBasedEventDrivenDispatcher(name) {

  conf.getconstraints.map { constr =>
    (constr.getType.getContent, constr.getLog.getContent) match {
      case (EventType.EVENT,y) =>
    }
  }

=======
  }

  private def printHistory = {
    val writer = configuration.getOutput.getContent match {
      case null => new PrintWriter(System.out)
      case path => new PrintWriter(path.toFile)
    }
    processHistory.foldLeft(writer) { (writer, m) =>
      val sender = m.sender match {
        case None => "None"
        case Some(s) => s.getActorClass.getSimpleName + "[" +s.getUuid + "]"
      }
      writer.print(sender)
      writer.print(" -> [")
      writer.print(m.message)
      writer.print("] -> ")
      writer.print(m.receiver.getActorClass.getSimpleName)
      writer.println("[" + m.receiver.getUuid + "]")
      writer
    }
  }.flush

}

class LoggableDispatcher(name: String, supervisor: GraphSupervisor) extends ExecutorBasedEventDrivenDispatcher(name) {

>>>>>>> c65853fa
  override def createMailbox(actor: ActorRef) =
    //This code is copied from base class with little modifications
    mailboxType match {
      case b: UnboundedMailbox ⇒
        new ConcurrentLinkedQueue[MessageInvocation] with MessageQueue with ExecutableMailbox {
          @inline
          final def dispatcher = LoggableDispatcher.this
          @inline
          final def enqueue(m: MessageInvocation) = {
            val G = classOf[GraphSupervisor]
            (m.sender, m.receiver) match {
<<<<<<< HEAD
              case (Some(s), r) => (s.getActorClass, r.getActorClass) match {
                case (G, _) | (_, G) => //Ignore messages to GraphSupervisor
                case _ => supervisor.processHistory += m
              }
              case (None, r) => r.getActorClass match {
=======
              case (Some(s), r) => (s.getActorClass,r.getActorClass) match {
                case (G,_) | (_,G) => //Ignore messages to GraphSupervisor
                case _ => supervisor.processHistory += m
              }
              case (None, r ) => r.getActorClass match {
>>>>>>> c65853fa
                case G => //Ignore messages to GraphSupervisor
                case _ => supervisor.processHistory += m
              }
            }
            this.add(m)
          }
          @inline
          final def dequeue(): MessageInvocation = this.poll()
        }
      case b: BoundedMailbox ⇒
        new DefaultBoundedMessageQueue(b.capacity, b.pushTimeOut) with ExecutableMailbox {
          @inline
          final def dispatcher = LoggableDispatcher.this
        }
    }
<<<<<<< HEAD
}

object GraphSupervisor {
  val clazzes = Map(
      EventType.EVENT -> List(Results, QueryResults, QueriesResults, Query, Queries,UIFactoryEvent, Created, Waiting,Ready,Running,Progress,Finished, Shutdown ),
      EventType.STATUS -> List(Created, Waiting,Ready,Running,Progress,Finished, Shutdown ),
      EventType.UIEVENT -> List(),
      EventType.RESULTS -> List(Results),
      EventType.QUERYRESULTS -> List(QueryResults),
      EventType.QUERIESRESULTS -> List(QueriesResults),
      EventType.QUERY -> List(Query),
      EventType.QUERIES -> List(Queries)
      )
=======
>>>>>>> c65853fa
}<|MERGE_RESOLUTION|>--- conflicted
+++ resolved
@@ -2,7 +2,6 @@
 
 import java.net.URI
 import java.lang.System.{ currentTimeMillis => systemTime }
-<<<<<<< HEAD
 import java.util.concurrent.{ ConcurrentLinkedQueue, ScheduledFuture, TimeUnit }
 import java.util.Properties
 import java.io.PrintWriter
@@ -19,39 +18,6 @@
 import de.lmu.ifi.dbs.knowing.core.service.IFactoryDirectory
 import de.lmu.ifi.dbs.knowing.core.util.DPUUtil.nodeProperties
 import de.lmu.ifi.dbs.knowing.core.util._
-=======
-import java.util.concurrent.ScheduledFuture
-import java.util.concurrent.TimeUnit
-import java.util.Properties
-import scala.collection.JavaConversions._
-import scala.collection.mutable.ListBuffer
-import scala.collection.mutable.{ Map => MutableMap, SynchronizedQueue }
-import com.eaio.uuid.UUID
-import akka.actor.Actor
-import akka.actor.ActorRef
-import akka.actor.Scheduler
-import akka.config.Supervision.AllForOneStrategy
-import akka.dispatch.BoundedMailbox
-import akka.dispatch.DefaultBoundedMessageQueue
-import akka.dispatch.ExecutableMailbox
-import akka.dispatch.ExecutorBasedEventDrivenDispatcher
-import akka.dispatch.MessageInvocation
-import akka.dispatch.MessageQueue
-import akka.dispatch.UnboundedMailbox
-import akka.event.EventHandler.debug
-import akka.event.EventHandler.error
-import akka.event.EventHandler.info
-import akka.event.EventHandler.warning
-import de.lmu.ifi.dbs.knowing.core.events._
-import de.lmu.ifi.dbs.knowing.core.factory._
-import de.lmu.ifi.dbs.knowing.core.model.IDataProcessingUnit
-import de.lmu.ifi.dbs.knowing.core.model.NodeType
-import de.lmu.ifi.dbs.knowing.core.service.IFactoryDirectory
-import de.lmu.ifi.dbs.knowing.core.util.DPUUtil.nodeProperties
-import de.lmu.ifi.dbs.knowing.core.util._
-import java.util.concurrent.ConcurrentLinkedQueue
-import java.io.PrintWriter
->>>>>>> c65853fa
 
 class GraphSupervisor(dpu: IDataProcessingUnit, uifactory: UIFactory, dpuURI: URI, directory: IFactoryDirectory) extends Actor with TSender {
 
@@ -61,24 +27,12 @@
   //Status map holding: UUID -> Reference, Status, Timestamp
   private val statusMap: MutableMap[UUID, (ActorRef, Status, Long)] = MutableMap()
   private val events = ListBuffer[String]()
-<<<<<<< HEAD
 
   lazy val processHistory = new SynchronizedQueue[MessageInvocation]
 
   val configuration = dpu.getConfiguration
   configuration.getHistory.getContent match {
     case java.lang.Boolean.TRUE => self.dispatcher = new LoggableDispatcher("LoggableDispatcher", this, configuration)
-    case java.lang.Boolean.FALSE =>
-  }
-=======
-  private var schedules: List[ScheduledFuture[AnyRef]] = List()
->>>>>>> c65853fa
-
-  lazy val processHistory = new SynchronizedQueue[MessageInvocation]
-
-  val configuration = dpu.getConfiguration
-  configuration.getHistory.getContent match {
-    case java.lang.Boolean.TRUE => self.dispatcher = new LoggableDispatcher("LoggableDispatcher", this)
     case java.lang.Boolean.FALSE =>
   }
 
@@ -182,7 +136,6 @@
         case Running() | Progress(_, _, _) | Waiting() => true
         case _ => false
       }
-<<<<<<< HEAD
   }
 
   private def printHistory = {
@@ -218,34 +171,6 @@
     }
   }
 
-=======
-  }
-
-  private def printHistory = {
-    val writer = configuration.getOutput.getContent match {
-      case null => new PrintWriter(System.out)
-      case path => new PrintWriter(path.toFile)
-    }
-    processHistory.foldLeft(writer) { (writer, m) =>
-      val sender = m.sender match {
-        case None => "None"
-        case Some(s) => s.getActorClass.getSimpleName + "[" +s.getUuid + "]"
-      }
-      writer.print(sender)
-      writer.print(" -> [")
-      writer.print(m.message)
-      writer.print("] -> ")
-      writer.print(m.receiver.getActorClass.getSimpleName)
-      writer.println("[" + m.receiver.getUuid + "]")
-      writer
-    }
-  }.flush
-
-}
-
-class LoggableDispatcher(name: String, supervisor: GraphSupervisor) extends ExecutorBasedEventDrivenDispatcher(name) {
-
->>>>>>> c65853fa
   override def createMailbox(actor: ActorRef) =
     //This code is copied from base class with little modifications
     mailboxType match {
@@ -257,19 +182,11 @@
           final def enqueue(m: MessageInvocation) = {
             val G = classOf[GraphSupervisor]
             (m.sender, m.receiver) match {
-<<<<<<< HEAD
-              case (Some(s), r) => (s.getActorClass, r.getActorClass) match {
-                case (G, _) | (_, G) => //Ignore messages to GraphSupervisor
-                case _ => supervisor.processHistory += m
-              }
-              case (None, r) => r.getActorClass match {
-=======
               case (Some(s), r) => (s.getActorClass,r.getActorClass) match {
                 case (G,_) | (_,G) => //Ignore messages to GraphSupervisor
                 case _ => supervisor.processHistory += m
               }
               case (None, r ) => r.getActorClass match {
->>>>>>> c65853fa
                 case G => //Ignore messages to GraphSupervisor
                 case _ => supervisor.processHistory += m
               }
@@ -285,7 +202,6 @@
           final def dispatcher = LoggableDispatcher.this
         }
     }
-<<<<<<< HEAD
 }
 
 object GraphSupervisor {
@@ -299,6 +215,4 @@
       EventType.QUERY -> List(Query),
       EventType.QUERIES -> List(Queries)
       )
-=======
->>>>>>> c65853fa
 }