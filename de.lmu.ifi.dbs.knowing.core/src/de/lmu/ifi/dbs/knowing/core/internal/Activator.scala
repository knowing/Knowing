--- conflicted
+++ resolved
@@ -19,13 +19,13 @@
     Activator.context = context
     osgiUtil = new OSGIUtil(context)
     registerServices
-    tracker = new ServiceTracker(context, classOf[IDPUProvider].getName, new DPUProviderServiceTracker(context))
+    tracker = new ServiceTracker[IDPUProvider,IDPUProvider](context, classOf[IDPUProvider], new DPUProviderServiceTracker(context))
     tracker.open
   }
 
   def stop(context: BundleContext) = {
     Activator.context = null;
-    osgiUtil.unregisterAll
+    osgiUtil.deregisterAll
     osgiUtil = null
     tracker.close
   }
@@ -49,41 +49,23 @@
   private var context: BundleContext = null
   private var osgiUtil: OSGIUtil = _
   
-<<<<<<< HEAD
-  var tracker: ServiceTracker = _
-=======
-  var tracker: ServiceTracker[_,_] = _
->>>>>>> e66088d5
+  var tracker: ServiceTracker[IDPUProvider,IDPUProvider] = _
 
   def getContext(): BundleContext = context
 }
 
-<<<<<<< HEAD
-class DPUProviderServiceTracker(context: BundleContext) extends ServiceTrackerCustomizer {
+class DPUProviderServiceTracker(context: BundleContext) extends ServiceTrackerCustomizer[IDPUProvider,IDPUProvider] {
 
-  def addingService(reference: ServiceReference): Object = {
-=======
-class DPUProviderServiceTracker(context: BundleContext) extends ServiceTrackerCustomizer[Object,Object] {
-
-  def addingService(reference: ServiceReference[Object]): Object = {
->>>>>>> e66088d5
-    val service = context.getService(reference).asInstanceOf[IDPUProvider]
+  def addingService(reference: ServiceReference[IDPUProvider]): IDPUProvider = {
+    val service = context.getService(reference)
     service
   }
 
-<<<<<<< HEAD
-  def modifiedService(reference: ServiceReference, service: Object) {
+  def modifiedService(reference: ServiceReference[IDPUProvider], service: IDPUProvider) {
     service.asInstanceOf[IDPUProvider].getDataProcessingUnits foreach (dpu => println("# " + dpu.getName.getContent))
   }
 
-  def removedService(reference: ServiceReference, service: Object) {
-=======
-  def modifiedService(reference: ServiceReference[Object], service: Object) {
-    service.asInstanceOf[IDPUProvider].getDataProcessingUnits foreach (dpu => println("# " + dpu.getName.getContent))
-  }
-
-  def removedService(reference: ServiceReference[Object], service: Object) {
->>>>>>> e66088d5
+  def removedService(reference: ServiceReference[IDPUProvider], service: IDPUProvider) {
 
   }
 }