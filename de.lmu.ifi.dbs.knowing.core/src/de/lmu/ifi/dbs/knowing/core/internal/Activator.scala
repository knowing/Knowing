--- conflicted
+++ resolved
@@ -19,17 +19,13 @@
     Activator.context = context
     osgiUtil = new OSGIUtil(context)
     registerServices
-<<<<<<< HEAD
-    tracker = new ServiceTracker(context, classOf[IDPUProvider].getName, new DPUProviderServiceTracker(context))
-=======
     tracker = new ServiceTracker(context, classOf[IDPUProvider], new DPUProviderServiceTracker(context))
->>>>>>> 0a6f52f2
     tracker.open
   }
 
   def stop(context: BundleContext) = {
     Activator.context = null;
-    osgiUtil.unregisterAll
+    osgiUtil.deregisterAll
     osgiUtil = null
     tracker.close
   }
@@ -53,29 +49,11 @@
   private var context: BundleContext = null
   private var osgiUtil: OSGIUtil = _
   
-<<<<<<< HEAD
-  var tracker: ServiceTracker = _
-=======
   var tracker: ServiceTracker[IDPUProvider,IDPUProvider] = _
->>>>>>> 0a6f52f2
 
   def getContext(): BundleContext = context
 }
 
-<<<<<<< HEAD
-class DPUProviderServiceTracker(context: BundleContext) extends ServiceTrackerCustomizer {
-
-  def addingService(reference: ServiceReference): Object = {
-    val service = context.getService(reference).asInstanceOf[IDPUProvider]
-    service
-  }
-
-  def modifiedService(reference: ServiceReference, service: Object) {
-    service.asInstanceOf[IDPUProvider].getDataProcessingUnits foreach (dpu => println("# " + dpu.getName.getContent))
-  }
-
-  def removedService(reference: ServiceReference, service: Object) {
-=======
 class DPUProviderServiceTracker(context: BundleContext) extends ServiceTrackerCustomizer[IDPUProvider,IDPUProvider] {
 
   def addingService(reference: ServiceReference[IDPUProvider]): IDPUProvider = context.getService(reference)
@@ -85,7 +63,6 @@
   }
 
   def removedService(reference: ServiceReference[IDPUProvider], service: IDPUProvider) {
->>>>>>> 0a6f52f2
 
   }
 }