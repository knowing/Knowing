package de.lmu.ifi.dbs.knowing.core.validation

import akka.actor.ActorRef
import akka.actor.Actor.actorOf
import akka.event.EventHandler.{ debug, info, warning, error }
import de.lmu.ifi.dbs.knowing.core.events._
import de.lmu.ifi.dbs.knowing.core.processing.TProcessor
import de.lmu.ifi.dbs.knowing.core.factory.TFactory
import de.lmu.ifi.dbs.knowing.core.util.OSGIUtil.getFactoryService
import de.lmu.ifi.dbs.knowing.core.util.ResultsUtil
import java.util.Properties
import weka.core.{ Attribute, Instance, Instances }
import scala.collection.mutable.{ Map => MutableMap }
import java.util.ArrayList

/**
 * @author Nepomuk Seiler
 * @version 0.2
 * @since 13.05.2011
 *
 */
class CrossValidator extends TProcessor {

  var filterFactory: TFactory = _
  var classifierFactory: TFactory = _
  var classifierProperties = new Properties

  var folds = 2
  var fold = 0
  var standalone = true

  //TODO flags are not really perfect. Some have double meaning.

  private var resultInstances = MutableMap[Instance, Instances]()
  private var nonZeroValues: Array[Array[Int]] = Array()
  private var classLabels: Array[String] = Array()
  private var classifier: Option[ActorRef] = None
  private var classifierTrained = false
  private var filter: Option[ActorRef] = None
  private var filterTrained = false
  private var queriesFiltered = false

  /** Instances to train classifier with filtered train-data */
  private var numInstancesTrain = 0
  private var currentInstTrain = 0
  private var filteredTrainData: Instances = _

  private var numInstancesTest = 0
  private var currentInstTest = 0
  private var filteredTestData: Instances = _

  private var first_run = true

  override def customReceive = {
    case Query(q) =>
      numInstancesTest = 1
      statusChanged(Running())
      query(q)
    case status: Status => statusChanged(status)
  }

  def build(instances: Instances) {
    //    debug(this, "Build CrossValidator " + instances.relationName)
    val index = guessAndSetClassLabel(instances)
    index match {
      case -1 =>
        classLabels = Array()
        warning(this, "No classLabel found in " + instances.relationName)
      case x =>
        classLabels = classLables(instances.attribute(x))
        nonZeroValues = new Array(classLabels.length)
        for (i <- 0 until classLabels.length) nonZeroValues(i) = new Array[Int](classLabels.length).map(_ => 1)
    }
    //Clean up
    (classifier, filter) match {
      case (Some(c), Some(f)) => c stop; f stop
      case (Some(c), None) => c stop
      case (None, None) =>
    }
    //Init filter if available
    filterFactory match {
      case null => filterTrained = true
      case f =>
        filter = Some(filterFactory.getInstance)
        filter.get.dispatcher = self.dispatcher
        self startLink filter.get
        filter.get ! Configure(classifierProperties)
    }

    //Init classifier
    classifier = Some(classifierFactory.getInstance)
    classifier.get.dispatcher = self.dispatcher
    self startLink classifier.get
    classifier.get ! Configure(classifierProperties)

    //Start with filter or directly the classifier
    filterTrained match {
      case true =>
        //No filter, classifier gets trained directly
        debug(this, "Build CrossValidator[unfiltered] with " + instances.relationName)
        classifierTrained = true
        queriesFiltered = true
        startValidation(instances, classifier.get)
      case false =>
        debug(this, "Build CrossValidator[filtered] with" + instances.relationName)
        startValidation(instances, filter.get, true)
    }
  }

  /**
   * Standalone = true => Splits instances, train and test actor
   * Standalone = false => Trains actor with instances
   */
  private def startValidation(instances: Instances, processor: ActorRef, filtered: Boolean = false) {
    standalone match {
      case true =>
        val train = instances.trainCV(folds, fold)
        //Train filter
        processor ! Results(train)
        //Filter training data with trained filter
        if (filtered) { processor ! Queries(train) }
        val testSet = instances.testCV(folds, fold)
        numInstancesTest = testSet.numInstances
        processor ! Queries(testSet)
      case false =>
        processor ! Results(instances)
        numInstancesTrain = instances.numInstances
        //Filter training data with trained filter
        if (filtered) { processor ! Queries(instances) }
    }
  }

  /**
   * Process results. Merge with confusionMatrix.
   *
   * The results identified by the flags classifierTrained, queriesFiltered and
   * the number of train and test instances have been received.
   * If no filter is specified, filterTrained and queriesFiltered are automatically true.
   *
   * Data flow [unfiltered / no standalone]
   * [1] classifier ! Results(train)
   * [2] forward all queries directly to the classifier, without caching. Store numInstancesTest
   * [3] Receive results, wait for the last instances to arrive, merge and send Results
   *
   * Data flow [filtered / no standalone]
   * [1] filter ! Results(train) -> train filter
   * [2] filter ! Queries(train) -> filter classifier train data. Store numInstancesTrain
   * [3] Receive results, wait for last trained instances and than filter testInstances.
   * [4] Receive results, wait for last trained instances and then query classifier.
   * [5] Receive results, wait for last classified instance, merge and send Results
   *
   *
   */
  def result(result: Instances, query: Instance) {

    val CurrentTrain = currentInstTrain + 1
    val CurrentTest = currentInstTest + 1
    (classifierTrained, queriesFiltered) match {

      // Nothing trained or filtered yet
      case (false, false) => numInstancesTrain match {
        case CurrentTrain =>
<<<<<<< HEAD
=======

>>>>>>> c75d8db3
          classifier.get ! Results(filteredTrainData)
          filterTrained = true
          classifierTrained = true
          numInstancesTrain = cacheSize
          processStoredQueries
        case _ =>
          // If training data isn't completely filtered yet
          // Create if not existed
          if (filteredTrainData == null) filteredTrainData = new Instances(result, numInstancesTrain)

          val enum = result.enumerateInstances
          while (enum.hasMoreElements) filteredTrainData.add(enum.nextElement.asInstanceOf[Instance])
          currentInstTrain += 1
        // If training data isn't completely filtered yet
      }

      // Classifier was trained with filtered data, filter test data
      case (true, false) => numInstancesTest match {
        case CurrentTest =>
          queriesFiltered = true
          currentInstTest = 0
          numInstancesTest = filteredTestData.numInstances
          classifier.get ! Queries(filteredTestData)
        case _ =>
          // If testing data isn't completely filtered yet
          // Create if not existed
          if (filteredTestData == null) filteredTestData = new Instances(result, numInstancesTest)

          val enum = result.enumerateInstances
          while (enum.hasMoreElements) filteredTestData.add(enum.nextElement.asInstanceOf[Instance])
          currentInstTest += 1
      }

      // Classifier trained and test data filtered
      case (true, true) =>
        resultInstances += (query -> result)

        currentInstTest += 1
        // Send Results if currentInst processed is the total numInstances
        if (currentInstTest == numInstancesTest) {
          val header = new Instances(query.dataset, numInstancesTest)
          val results = ResultsUtil.appendClassDistribution(header, resultInstances.toMap)
          sendEvent(QueryResults(results, query))
          numInstancesTest = 0
          currentInstTest = 0
          resultInstances = MutableMap()
          statusChanged(Ready())
        }
    }

  }

  /**
   * <p>Override queries, because query is forwarded to classifier</p>
   *
   * @param queries - queries forwared to classifier
   * @return always Nil (empty list)
   */
  override def queries(queries: Instances): List[(Instance, Instances)] = {
    statusChanged(Running())
    numInstancesTest = queries.numInstances
    val enum = queries.enumerateInstances
    while (enum.hasMoreElements) query(enum.nextElement.asInstanceOf[Instance])
    Nil
  }

  /**
   * <p>Forward query to classifier and process results in result method</p>
   *
   * @param query - forwarded to classifier
   * @returns Instances - ConfusionMatrix
   */
  def query(query: Instance): Instances = {
    (filter, filterTrained, classifier, classifierTrained, queriesFiltered) match {
      case (_, _, None, _, _) => warning(this, "No classifier found")
      //cache if filtered isn't trained yet
      case (Some(f), false, Some(_), _, _) => cacheQuery(query)
      //forward to filter if exists
      case (Some(f), true, Some(c), false, _) => f ! Query(query)
      case (Some(f), true, Some(c), _, false) => f ! Query(query)
      //forward directly to classifier
      case (_, _, Some(c), true, true) => c ! Query(query)
    }
    null
  }

  /**
   * Queries stored are forwared to the classifier specified
   */
  override def processStoredQueries {
    //Does not respect arrival time
    while (queryQueue.nonEmpty) {
      val e = queryQueue.dequeue
      e._1 match {
        case None => //nothing
        case Some(_) => query(e._2.query)
      }
    }
    while (queriesQueue.nonEmpty) {
      val e = queriesQueue.dequeue
      e._1 match {
        case None => //nothing
        //TODO Id must be send 
        case Some(_) => queries(e._2.queries)
      }
    }
  }

  private def createHeader(query: Instance, result: Instances): Instances = {
    //Generate AttributeList
    val attr = new ArrayList[Attribute](query.numAttributes + result.numAttributes)
    val qAttr = query.enumerateAttributes
    while (qAttr.hasMoreElements) {
      attr.add(qAttr.nextElement.asInstanceOf[Attribute])
    }

    val ret = new Instances(ResultsUtil.NAME_CLASS_DISTRIBUTION, attr, numInstancesTest)
    debug(this, "Attributes: " + query.numAttributes + " / " + result.numAttributes)
    debug(this, "Header: " + ret)
    guessAndSetClassLabel(ret)
    ret
  }

  def getClassLabels(): Array[String] = classLabels

  def configure(properties: Properties) = {
    val cFactoryId = properties.getProperty(CrossValidatorFactory.CLASSIFIER)
    val cFactory = getFactoryService(cFactoryId)
    cFactory match {
      case Some(f) => classifierFactory = f
      case None => throw new Exception("No Factory with " + cFactoryId + " found!")
    }

    val fFactoryId = properties.getProperty(CrossValidatorFactory.FILTER)
    val fFactory = getFactoryService(fFactoryId)
    fFactory match {
      case Some(f) => filterFactory = f
      case None => debug(this, "Unfiltered CrossValidation")
    }

    folds = properties.getProperty(CrossValidatorFactory.FOLDS, "10").toInt
    fold = properties.getProperty(CrossValidatorFactory.FOLD, "1").toInt
    standalone = properties.getProperty(CrossValidatorFactory.STANDALONE, "true").toBoolean

    //Remove used properties
    classifierProperties.putAll(properties)
    classifierProperties.remove(CrossValidatorFactory.CLASSIFIER)
    classifierProperties.remove(CrossValidatorFactory.FILTER)
    classifierProperties.remove(CrossValidatorFactory.FOLDS)
    classifierProperties.remove(CrossValidatorFactory.FOLD)
    classifierProperties.remove(CrossValidatorFactory.STANDALONE)
  }

  private def highestProbability(instances: Instances): Int = {
    var index = -1
    var max = -1.0
    val valAttr = instances.attribute(1)
    for (i <- 0 until instances.numInstances) {
      val inst = instances.instance(i)
      val value = inst.value(valAttr)
      if (value > max) {
        max = value
        index = i
      }
    }
    index
  }

  private def cacheSize: Int = {
    val size = queriesQueue.foldLeft(0)((size, q) => size + q._2.queries.numInstances)
    val completeSize = size + queryQueue.size
    completeSize
  }

}

class CrossValidatorFactory extends TFactory {

  val name: String = CrossValidatorFactory.name
  val id: String = CrossValidatorFactory.id

  def getInstance(): ActorRef = actorOf[CrossValidator]

  def createDefaultProperties: Properties = {
    val props = new Properties();
    props.setProperty(CrossValidatorFactory.CLASSIFIER, "")
    props.setProperty(CrossValidatorFactory.FILTER, "")
    props.setProperty(CrossValidatorFactory.FOLD, "1")
    props.setProperty(CrossValidatorFactory.FOLDS, "2")
    props
  }

  def createPropertyValues: Map[String, Array[_ <: Any]] = Map()

  def createPropertyDescription: Map[String, String] = Map()
}

object CrossValidatorFactory {

  val name: String = "CrossValidator"
  val id: String = classOf[CrossValidator].getName
  val CLASSIFIER = "classifier"
  val FILTER = "filter"
  val FOLD = "fold"
  val FOLDS = "folds"
  val STANDALONE = "standalone"
}<|MERGE_RESOLUTION|>--- conflicted
+++ resolved
@@ -160,10 +160,6 @@
       // Nothing trained or filtered yet
       case (false, false) => numInstancesTrain match {
         case CurrentTrain =>
-<<<<<<< HEAD
-=======
-
->>>>>>> c75d8db3
           classifier.get ! Results(filteredTrainData)
           filterTrained = true
           classifierTrained = true
