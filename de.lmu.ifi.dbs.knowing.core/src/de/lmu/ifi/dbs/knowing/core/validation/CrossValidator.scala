--- conflicted
+++ resolved
@@ -158,10 +158,6 @@
       // Nothing trained or filtered yet
       case (false, false) => numInstancesTrain match {
         case CurrentTrain =>
-<<<<<<< HEAD
-=======
-          debug(this, " [" + self.uuid + "] classifier train " + numInstancesTest)
->>>>>>> e66088d5
           classifier.get ! Results(filteredTrainData)
           filterTrained = true
           classifierTrained = true
@@ -181,10 +177,6 @@
       // Classifier was trained with filtered data, filter test data
       case (true, false) => numInstancesTest match {
         case CurrentTest =>
-<<<<<<< HEAD
-=======
-          debug(this, " [" + self.uuid + "] classifier query " + numInstancesTrain)
->>>>>>> e66088d5
           queriesFiltered = true
           currentInstTest = 0
           numInstancesTest = filteredTestData.numInstances
