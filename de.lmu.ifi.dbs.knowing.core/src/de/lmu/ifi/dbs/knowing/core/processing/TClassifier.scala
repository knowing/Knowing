--- conflicted
+++ resolved
@@ -1,9 +1,11 @@
 package de.lmu.ifi.dbs.knowing.core.processing
 
+import akka.event.EventHandler.{ debug, info, warning, error }
 import java.util.Properties
 import weka.core.{ Instance, Instances }
 import de.lmu.ifi.dbs.knowing.core.events._
 import de.lmu.ifi.dbs.knowing.core.processing.IProcessorPorts.{ TRAIN, TEST }
+import de.lmu.ifi.dbs.knowing.core.util.ResultsUtil
 
 /**
  *  @author Nepomuk Seiler
@@ -12,18 +14,26 @@
  */
 trait TClassifier extends TProcessor {
 
-<<<<<<< HEAD
-  override def customReceive = {
-    case Results(instances, _) => build(instances)
-=======
   override def build = {
-    case (instances, Some(TEST)) => 
-      isBuild = false
-      val results = queries(instances)
+    case (instances, Some(TEST)) =>
+      guessAndSetClassLabel(instances)
+      isBuild match {
+        case false => queriesQueue += ((self.sender, Queries(instances, instances.relationName)))
+        case true =>
+          processStoredQueries
+          val results = queries(instances)
+          results.headOption match {
+            case None => //nothing
+            case Some(h) =>
+              val header = new Instances(h._1.dataset, instances.size)
+              val result = ResultsUtil.appendClassDistribution(header, results.toMap)
+              sendResults(result)
+          }
+      }
+
     case (instances, Some(TRAIN)) => build(instances)
     case (instances, None) => build(instances)
-    case (instances, _) => 
->>>>>>> 0a6f52f2
+    case (instances, Some(port)) => error(this, "Incompatible target port: " + port)
   }
 
   /**
