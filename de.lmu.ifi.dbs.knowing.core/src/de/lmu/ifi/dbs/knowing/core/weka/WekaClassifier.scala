--- conflicted
+++ resolved
@@ -5,11 +5,8 @@
 import de.lmu.ifi.dbs.knowing.core.factory._
 import de.lmu.ifi.dbs.knowing.core.events._
 import de.lmu.ifi.dbs.knowing.core.util.ResultsUtil
-import de.lmu.ifi.dbs.knowing.core.processing.TProcessor
-<<<<<<< HEAD
+import de.lmu.ifi.dbs.knowing.core.processing.TClassifier
 import de.lmu.ifi.dbs.knowing.core.processing.TSerializable
-=======
->>>>>>> 0b1f5283
 import de.lmu.ifi.dbs.knowing.core.processing.INodeProperties
 import akka.actor.ActorRef
 import akka.actor.Actor.actorOf
@@ -26,7 +23,7 @@
  * @since 21.04.2011
  *
  */
-class WekaClassifier(protected var classifier: Classifier) extends TProcessor with TSerializable {
+class WekaClassifier(protected var classifier: Classifier) extends TClassifier with TSerializable {
 
   private var classLabels: Array[String] = _
   private val name = getClass().getSimpleName;
@@ -36,7 +33,9 @@
       case None => //no model found
       case Some(in) =>
         debug(this, "Deserialize stored classifier")
-        classifier = SerializationHelper.read(in).asInstanceOf[Classifier]
+        val model = SerializationHelper.readAll(in)
+        classifier = model(0).asInstanceOf[Classifier]
+        classLabels = model(1).asInstanceOf[Array[String]]
         isBuild = true
     }
   }
@@ -46,7 +45,7 @@
       case None =>
       case Some(out) => 
         debug(this, "Serialize classifier")
-        SerializationHelper.write(out, classifier)
+        SerializationHelper.writeAll(out, Array(classifier, classLabels))
     }
   }
 
