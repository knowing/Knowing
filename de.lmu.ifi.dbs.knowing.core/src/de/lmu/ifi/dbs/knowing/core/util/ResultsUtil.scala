--- conflicted
+++ resolved
@@ -390,13 +390,7 @@
     while (appendEnum.hasMoreElements) ret.add(appendEnum.nextElement.asInstanceOf[Instance])
     ret
   }
-<<<<<<< HEAD
-  
-  //TODO ResultsUtil.appendInstances -> Doesn't respect relational Attributes
-  
-=======
-
->>>>>>> e66088d5
+
   /**
    * This method merges a list of instances into a given header. The header is normally empty.
    */
