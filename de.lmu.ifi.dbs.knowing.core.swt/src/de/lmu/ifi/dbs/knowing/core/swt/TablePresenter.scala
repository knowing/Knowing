--- conflicted
+++ resolved
@@ -15,11 +15,6 @@
 import weka.core.{ Instances, Attribute }
 import org.eclipse.swt.widgets.Listener
 import de.lmu.ifi.dbs.knowing.core.factory.ProcessorFactory
-<<<<<<< HEAD
-
-
-=======
->>>>>>> 0a6f52f2
 
 /**
  * @author Nepomuk Seiler
@@ -89,11 +84,6 @@
 
     debug(this, "createColumns...")
     instances.setClassIndex(-1); //WekaEnumeration skips the class attribute, so the class index has to be unset...
-<<<<<<< HEAD
-    val eAttr = instances.enumerateAttributes    
-=======
-    val eAttr = instances.enumerateAttributes
->>>>>>> 0a6f52f2
     val weight = instances.numInstances match {
       case 0 => 100
       case x => 100 / x
